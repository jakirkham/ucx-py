repos:
      - repo: https://github.com/pycqa/isort
        rev: 5.12.0
        hooks:
              - id: isort
                args: ["--settings-path=pyproject.toml"]
                exclude: __init__.py$
                types: [text]
                types_or: [python, cython, pyi]
      - repo: https://github.com/ambv/black
        rev: 22.3.0
        hooks:
              - id: black
      - repo: https://github.com/PyCQA/flake8
        rev: 7.1.1
        hooks:
              - id: flake8
                args: ["--config=.flake8"]
                types: [file]
                types_or: [python, cython]
                additional_dependencies: ["flake8-force"]
      - repo: https://github.com/rapidsai/pre-commit-hooks
        rev: v0.4.0
        hooks:
              - id: verify-copyright
              - id: verify-alpha-spec
                args:
                  - --fix
<<<<<<< HEAD
                  - --mode=release
                  - --rapids-version=25.02
=======
                  - --rapids-version=25.04
>>>>>>> 0b12b68a
      - repo: https://github.com/rapidsai/dependency-file-generator
        rev: v1.17.0
        hooks:
              - id: rapids-dependency-file-generator
                args: ["--clean"]
default_language_version:
      python: python3<|MERGE_RESOLUTION|>--- conflicted
+++ resolved
@@ -26,12 +26,8 @@
               - id: verify-alpha-spec
                 args:
                   - --fix
-<<<<<<< HEAD
                   - --mode=release
-                  - --rapids-version=25.02
-=======
                   - --rapids-version=25.04
->>>>>>> 0b12b68a
       - repo: https://github.com/rapidsai/dependency-file-generator
         rev: v1.17.0
         hooks:
