--- conflicted
+++ resolved
@@ -85,11 +85,7 @@
     os.environ["UCX_MAX_RNDV_RAILS"] = "1"
 
 
-<<<<<<< HEAD
-__version__ = "0.32.00"
-=======
 __version__ = "0.33.0"
->>>>>>> 07b15e3e
 __ucx_version__ = "%d.%d.%d" % get_ucx_version()
 
 if get_ucx_version() < (1, 11, 1):
