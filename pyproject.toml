--- conflicted
+++ resolved
@@ -22,11 +22,7 @@
 
 [project]
 name = "ucx-py"
-<<<<<<< HEAD
-version = "0.32.00"
-=======
 version = "0.33.0"
->>>>>>> 07b15e3e
 description = "Python Bindings for the Unified Communication X library (UCX)"
 readme = { file = "README.md", content-type = "text/markdown" }
 authors = [
