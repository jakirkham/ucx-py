# Dependency list for https://github.com/rapidsai/dependency-file-generator
files:
  all:
    output: none
    includes:
      - checks
      - cuda
      - cuda_version
      - py_version
      - rapids_build_setuptools
      - run
      - test_python
  test_python:
    output: none
    includes:
      - cuda_version
      - py_version
      - test_python
  checks:
    output: none
    includes:
      - checks
      - py_version
  py_build:
    output: pyproject
    pyproject_dir: .
    extras:
      table: build-system
    includes:
      - rapids_build_setuptools
  py_rapids_build:
    output: pyproject
    pyproject_dir: .
    extras:
      table: tool.rapids-build-backend
      key: requires
    includes:
      - build_python
      - depends_on_ucx_build
  py_run:
    output: pyproject
    pyproject_dir: .
    extras:
      table: project
    includes:
      - run
      - depends_on_ucx_run
  py_optional_test:
    output: pyproject
    pyproject_dir: .
    extras:
      table: project.optional-dependencies
      key: test
    includes:
      - test_python
channels:
  - rapidsai
  - rapidsai-nightly
  - conda-forge
dependencies:
  checks:
    common:
      - output_types: [conda, requirements]
        packages:
          - pre-commit
  cuda_version:
    specific:
      - output_types: conda
        matrices:
          - matrix:
              cuda: "11.4"
            packages:
              - cuda-version=11.4
          - matrix:
              cuda: "11.8"
            packages:
              - cuda-version=11.8
          - matrix:
              cuda: "12.0"
            packages:
              - cuda-version=12.0
          - matrix:
              cuda: "12.2"
            packages:
              - cuda-version=12.2
          - matrix:
              cuda: "12.5"
            packages:
              - cuda-version=12.5
  cuda:
    specific:
      - output_types: conda
        matrices:
          - matrix:
              cuda: "11.*"
            packages:
              - cudatoolkit
          - matrix:
              cuda: "12.*"
            packages:
              - cuda-cudart
  py_version:
    specific:
      - output_types: conda
        matrices:
          - matrix:
              py: "3.9"
            packages:
              - python=3.9
          - matrix:
              py: "3.10"
            packages:
              - python=3.10
          - matrix:
              py: "3.11"
            packages:
              - python=3.11
          - matrix:
            packages:
              - python>=3.9,<3.12
  build_python:
    common:
      - output_types: [conda, requirements, pyproject]
        packages:
          - cython>=3.0.0
  rapids_build_setuptools:
    common:
      - output_types: [conda, requirements, pyproject]
        packages:
          - rapids-build-backend>=0.3.1,<0.4.0dev0
          - setuptools>=64.0.0
  run:
    common:
      - output_types: [conda, requirements, pyproject]
        packages:
          - numpy>=1.23,<2.0a0
          - pynvml>=11.4.1
  depends_on_ucx_build:
    common:
      - output_types: conda
        packages:
          - ucx==1.15.0
      - output_types: requirements
        packages:
          # pip recognizes the index as a global option for the requirements.txt file
          - --extra-index-url=https://pypi.nvidia.com
          - --extra-index-url=https://pypi.anaconda.org/rapidsai-wheels-nightly/simple
    specific:
      # very tight >=x.x.x,<x.x.(x+1) here allows for installation of
      # post release like 1.15.0.post1
      - output_types: [requirements, pyproject]
        matrices:
          - matrix:
              cuda: "12.*"
              cuda_suffixed: "true"
            packages:
              - libucx-cu12>=1.15.0,<1.15.1
          - matrix:
              cuda: "11.*"
              cuda_suffixed: "true"
            packages:
              - libucx-cu11>=1.15.0,<1.15.1
          # this fallback is intentionally empty... it simplifies building from source
          # without CUDA, e.g. 'pip install .'
          - matrix: null
            packages: null
  depends_on_ucx_run:
    common:
      - output_types: conda
        packages:
          - ucx>=1.15.0,<1.16
      - output_types: requirements
        packages:
          # pip recognizes the index as a global option for the requirements.txt file
          - --extra-index-url=https://pypi.nvidia.com
          - --extra-index-url=https://pypi.anaconda.org/rapidsai-wheels-nightly/simple
    specific:
      - output_types: [requirements, pyproject]
        matrices:
          - matrix:
              cuda: "12.*"
              cuda_suffixed: "true"
            packages:
              - libucx-cu12>=1.15.0,<1.16
          - matrix:
              cuda: "11.*"
              cuda_suffixed: "true"
            packages:
              - libucx-cu11>=1.15.0,<1.16
          # this fallback is intentionally empty... it simplifies building from source
          # without CUDA, e.g. 'pip install .'
          - matrix: null
            packages: null
  test_python:
    common:
      - output_types: [conda, requirements, pyproject]
        packages:
          - cloudpickle
          - dask
          - distributed
          - numba>=0.57
          - pytest==7.*
          - pytest-asyncio
          - pytest-rerunfailures
      - output_types: [conda]
        packages:
<<<<<<< HEAD
          - &cudf_conda cudf==24.10.*,>=0.0.0a0
=======
          - &cudf_unsuffixed cudf==24.8.*,>=0.0.0a0
>>>>>>> e2ec8ef7
          - cupy>=12.0.0
    specific:
      - output_types: [requirements, pyproject]
        matrices:
          - matrix:
              cuda: "12.*"
              cuda_suffixed: "true"
            packages:
<<<<<<< HEAD
              - cudf-cu12==24.10.*,>=0.0.0a0
              - cupy-cuda12x>=12.0.0
          - matrix: {cuda: "11.*"}
=======
              - cudf-cu12==24.8.*,>=0.0.0a0
              - &cupy_cu12 cupy-cuda12x>=12.0.0
          - matrix:
              cuda: "12.*"
              cuda_suffixed: "false"
            packages:
              - *cudf_unsuffixed
              # NOTE: cupy still has a "-cuda12x" suffix here, because it's suffixed
              #       in DLFW builds
              - *cupy_cu12
          - matrix:
              cuda: "11.*"
              cuda_suffixed: "true"
>>>>>>> e2ec8ef7
            packages:
              - cudf-cu11==24.10.*,>=0.0.0a0
              - &cupy_cu11 cupy-cuda11x>=12.0.0
          - matrix:
              cuda: "11.*"
              cuda_suffixed: "false"
            packages:
              - *cudf_unsuffixed
              # NOTE: cupy still has a "-cuda11x" suffix here, because it's suffixed
              #       in DLFW builds
              - *cupy_cu11
          - matrix:
            packages:
              - *cudf_unsuffixed
              - *cupy_cu11<|MERGE_RESOLUTION|>--- conflicted
+++ resolved
@@ -204,11 +204,7 @@
           - pytest-rerunfailures
       - output_types: [conda]
         packages:
-<<<<<<< HEAD
-          - &cudf_conda cudf==24.10.*,>=0.0.0a0
-=======
-          - &cudf_unsuffixed cudf==24.8.*,>=0.0.0a0
->>>>>>> e2ec8ef7
+          - &cudf_unsuffixed cudf==24.10.*,>=0.0.0a0
           - cupy>=12.0.0
     specific:
       - output_types: [requirements, pyproject]
@@ -217,12 +213,7 @@
               cuda: "12.*"
               cuda_suffixed: "true"
             packages:
-<<<<<<< HEAD
               - cudf-cu12==24.10.*,>=0.0.0a0
-              - cupy-cuda12x>=12.0.0
-          - matrix: {cuda: "11.*"}
-=======
-              - cudf-cu12==24.8.*,>=0.0.0a0
               - &cupy_cu12 cupy-cuda12x>=12.0.0
           - matrix:
               cuda: "12.*"
@@ -235,7 +226,6 @@
           - matrix:
               cuda: "11.*"
               cuda_suffixed: "true"
->>>>>>> e2ec8ef7
             packages:
               - cudf-cu11==24.10.*,>=0.0.0a0
               - &cupy_cu11 cupy-cuda11x>=12.0.0
